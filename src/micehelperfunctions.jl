"""
    findMissings(data)

Returns a named vector of boolean vectors describing the locations of missing data in each
column of the provided data table.
"""
function findMissings(data::T) where{T}
<<<<<<< HEAD
    istable(data) || throw(ArgumentError("Data not provided as a Tables.jl table."))

    imputeWhere = NamedArray([Vector{Bool}(ismissing.(getcolumn(data, i))) for i in columnnames(data)])
=======
    istable(T) || throw(ArgumentError("Data not provided as a Tables.jl table."))

    imputeWhere = NamedArray([Vector{Bool}(ismissing.(columns(data)[i])) for i in 1:length(columns(data))])
>>>>>>> 9ff72829

    setnames!(imputeWhere, collect(string.(columnnames(data))), 1)

    return imputeWhere
end

function makeMonotoneSequence(imputeWhere::NamedVector{Vector{Bool}})
    missingness = sum.(imputeWhere)

    numberOfCompletes = sum(sum.(imputeWhere) .== 0)

    missingness = sort(missingness)

    # Sort the data frame names vector by missingness
    visitSequence = names(missingness)[1][numberOfCompletes+1:end]

    return visitSequence
end

"""
    makeMethods(data)

Returns a named vector of strings defining the method by which each variable in `data`
should be imputed in the `mice()` function. The default (and only supported) method is
predictive mean matching (pmm).
"""
function makeMethods(data::T) where {T}
    istable(data) || throw(ArgumentError("Data not provided as a Tables.jl table."))

    # Use pmm for all variables by default
    methods = NamedArray(Vector{String}(fill("pmm", length(columns(data)))))

    # Grab the names of the variables
    setnames!(methods, collect(string.(columnnames(data))), 1)

    return methods
end

"""
    makePredictorMatrix(data)

Returns a named matrix of booleans defining the predictors for each variable in `data`.
The variables to be predicted are on the rows, and the predictors are on the columns.
The default is to use all variables as predictors for all other variables (i.e. all
1s except for the diagonal, which is 0).
"""
function makePredictorMatrix(data::T) where {T}
    istable(data) || throw(ArgumentError("Data not provided as a Tables.jl table."))

    # Initialise the predictor matrix with 1s
    predictorMatrix = NamedArray(Matrix{Bool}(fill(1, length(columns(data)), length(columns(data)))))
    
    # Set the diagonal to 0
    for i in 1:length(columns(data))
        predictorMatrix[i, i] = 0
    end

    # Grab the names of the variables
    setnames!(predictorMatrix, collect(string.(columnnames(data))), 1)
    setnames!(predictorMatrix, collect(string.(columnnames(data))), 2)

    return predictorMatrix
end

function initialiseImputations(
    data::T,
    imputeWhere::NamedVector{Vector{Bool}},
    m::Int,
    visitSequence::Vector{String},
    methods::NamedVector{String}
    ) where {T}
    istable(data) || throw(ArgumentError("Data not provided as a Tables.jl table."))

    # Initialise vector of imputations matrices
    imputations = Vector{Matrix}(undef, length(visitSequence))

    # For each variable
    for i in eachindex(visitSequence)

        # Grab the variable name
        yVar = visitSequence[i]

        # If the variable is to be imputed
        if methods[yVar] != ""

            # Grab the variable data
            y = getcolumn(data, Symbol(yVar))
            
            # Get locations of data to be imputed in column
            whereY = imputeWhere[yVar]

            # Count data to be imputed in column
            whereCount = sum(whereY)

            # Initialise imputation matrix
            imputations[i] = Matrix{nonmissingtype(eltype(y))}(undef, whereCount, m)

            # If there are at least some non-missing data
            if whereCount < length(y)
                # For each imputation
                for j in 1:m
                    # Sample observed data at random to serve as initial values
                    imputations[i][:, j] = sample(y[.!whereY], whereCount)
                end
            else
                if y isa CategoricalArray
                    # For each imputation
                    for j in 1:m
                        # Sample from the levels of the categorical variable
                        imputations[i][:, j] = CategoricalArray{nonmissingtype(eltype(y))}(sample(levels(y), length(y)))
                    end
                else
                    # For each imputation
                    for j in 1:m
                        # Sample from a standard normal distribution
                        imputations[i][:, j] .= randn(length(y))
                    end
                end
            end
        end
    end

    return imputations
end

# Allow US spelling of initialise
const initializeImputations = initialiseImputations

function initialiseTraces(
    visitSequence::Vector{String},
    iter::Int,
    m::Int
    )

    traces = [Matrix{Float64}(undef, iter, m) for _ = eachindex(visitSequence)]

    return traces
end

# Allow US spelling of initialise
const initializeTraces = initialiseTraces

# The sampler! function includes a ! as it updates imputations, meanTraces, varTraces and loggedEvents in place
function sampler!(
    imputations::Vector{Matrix},
    meanTraces::Vector{Matrix{Float64}},
    varTraces::Vector{Matrix{Float64}},
    data::T,
    imputeWhere::NamedVector{Vector{Bool}},
    m::Int,
    visitSequence::Vector{String},
    methods::NamedVector{String},
    predictorMatrix::NamedArray{Bool},
    iter::Int,
    iterCounter::Int,
    i::Int,
    progressReports::Bool,
    loggedEvents::Vector{String},
    threads::Bool;
    kwargs...
    ) where {T}
    istable(data) || throw(ArgumentError("Data not provided as a Tables.jl table."))
    
    # Grab name of variable to be imputed
    yVar = visitSequence[i]

    # Grab the variable data
    y = deepcopy(getcolumn(data, Symbol(yVar)))

    # Grab locations of data to be imputed, and set these values to missing (in case of over-imputation)
    whereY = imputeWhere[yVar]
    if sum(whereY) > 0
        if !(Missing <: eltype(y))
            y = similar(y, Union{Missing, eltype(y)}) .= y
        end
        y[whereY] .= missing
    end

    # Grab the variable's predictors
    predictorVector = predictorMatrix[yVar, :]

    # Grab the names of the predictors
    predictors = names(predictorVector)[1][predictorVector]

    # If there is at least one predictor
    if length(predictors) > 0

        # For variables using pmm (in v0.0.0 this is the only supported method)
        # Also check that there are actually data to be imputed in the column
        if methods[yVar] == "pmm" && any(whereY)

            # For multithreaded execution
            if threads
                # Create a lock to prevent data race conditions
                lk = ReentrantLock()

                # For each imputation
                Threads.@threads for j in 1:m
                    # Initialise a temporary events log
                    tempLog = Vector{String}([])

                    # Grab the predictors' data
                    X = deepcopy(columntable(NamedTuple{Tuple(Symbol.(predictors))}(Tuple(columntable(data)[c] for c in Symbol.(predictors)))))

                    # Fill missings in the predictors with their imputed values
                    fillXMissings!(X, imputeWhere, predictors, visitSequence, imputations, j)

                    # Convert categorical variables to dummy equivalents
                    # NB: "pacifier" = "dummy" in British English
                    X = pacify!(X, predictors, tempLog, iterCounter, yVar, j)

                    # Store the original number of (dummy) columns
                    origNCol = size(X, 2)

                    # Remove linear dependencies
                    removeLinDeps!(X, y, whereY)

                    # If there are still some predictors
                    if size(X, 2) > 0
                        # If some (dummy) predictors were removed
                        if size(X, 2) < origNCol
                            # Calculate the difference
                            diff = OrigNCol - size(X, 2)

                            # Log an event explaining why the predictors where removed
                            push!(tempLog, "Iteration $iterCounter, variable $yVar, imputation $j: $diff (dummy) predictors were dropped because of high multicollinearity.")
                        end

                        # Impute the missing data by predictive mean matching
                        imputedData = pmmImpute!(y, X, whereY, 5, 1e-5, yVar, iterCounter, j, tempLog)
                    else
                        # Log an event explaining why the imputation was skipped
                        push!(tempLog, "Iteration $iterCounter, variable $yVar, imputation $j: imputation skipped - all predictors dropped because of high multicollinearity.")
                        
                        # Use the imputed data from the previous iteration
                        imputedData = imputations[i][:, j]
                    end

                    # Activate reentrant lock
                    lock(lk)
                    try
                        # Update mean and variance traces
                        updateTraces!(meanTraces, varTraces, imputedData, i, iterCounter, j)
                        
                        # Append imputed data to imputations matrix
                        imputations[i][:, j] = imputedData

                        # Append temporary events log to main log
                        append!(loggedEvents, tempLog)
                    finally
                        unlock(lk)
                    end                    
                end

                # Print progress indicator
                if progressReports
                    progress = ((iterCounter - 1)/iter + (i/length(visitSequence))/iter) * 100
                    progressRound = floor(Int8, progress / 10)
                    miceEmojis = string(repeat("🐁", progressRound), repeat("🐭", 10 - progressRound))
                    @printf "\33[2KIteration:  %u / %u\n\33[2KVariable:   %u / %u (%s)\n\33[2K%s   %.1f %%\n\33[2KLogged events: %u\n=============================\u1b[A\u1b[A\u1b[A\u1b[A\r" iterCounter iter i length(visitSequence) yVar miceEmojis progress length(loggedEvents)
                end
            else
                # Comments are as above
                for j in 1:m
                    X = deepcopy(columntable(NamedTuple{Tuple(Symbol.(predictors))}(Tuple(columntable(data)[c] for c in Symbol.(predictors)))))
                    fillXMissings!(X, imputeWhere, predictors, visitSequence, imputations, j)
                    X = pacify!(X, predictors, loggedEvents, iterCounter, yVar, j)
                    origNCol = size(X, 2)
                    removeLinDeps!(X, y, whereY)

                    if size(X, 2) > 0
                        if size(X, 2) < origNCol
                            diff = origNCol - size(X, 2)
                            push!(loggedEvents, "Iteration $iterCounter, variable $yVar, imputation $j: $diff (dummy) predictors were dropped because of high multicollinearity.")
                        end
                        imputedData = pmmImpute!(y, X, whereY, 5, 1e-5, yVar, iterCounter, j, loggedEvents)
                    else
                        push!(loggedEvents, "Iteration $iterCounter, variable $yVar, imputation $j: imputation skipped - all predictors dropped because of high multicollinearity.")
                        imputedData = imputations[i][:, j]
                    end

                    updateTraces!(meanTraces, varTraces, imputedData, i, iterCounter, j)

                    imputations[i][:, j] = imputedData

                    if progressReports
                        progress = ((iterCounter - 1)/iter + ((i-1)/length(visitSequence))/iter + (j/m)/length(visitSequence)/iter) * 100
                        progressRound = floor(Int8, progress / 10)
                        miceEmojis = string(repeat("🐁", progressRound), repeat("🐭", 10 - progressRound))
                        @printf "\33[2KIteration:  %u / %u\n\33[2KVariable:   %u / %u (%s)\n\33[2KImputation: %u / %u\n\33[2K%s   %.1f %%\n\33[2KLogged events: %u\n=============================\u1b[A\u1b[A\u1b[A\u1b[A\u1b[A\r" iterCounter iter i length(visitSequence) yVar j m miceEmojis progress length(loggedEvents)
                    end
                end
            end
        else
            # No method specified
            if methods[yVar] == ""
                push!(loggedEvents, "Iteration $iterCounter, variable $yVar: imputation skipped - no method specified.")
            # Method other than pmm specified
            elseif methods[yVar] != "pmm"
                push!(loggedEvents, "Iteration $iterCounter, variable $yVar: imputation skipped - method not supported.")
            # Neither of these => there is no missing data
            else
                push!(loggedEvents, "Iteration $iterCounter, variable $yVar: imputation skipped - no missing data.")
            end
        end
    # No predictors remain
    else
        push!(loggedEvents, "Iteration $iterCounter, variable $yVar: imputation skipped - no predictors.")
    end
end

# The fillXMissings! function includes a ! as it updates X in place
function fillXMissings!(
    X::T,
    imputeWhere::NamedVector{Vector{Bool}},
    predictors::Vector{String},
    visitSequence::Vector{String},
    imputations::Vector{Matrix},
    j::Int
    ) where {T}
    istable(X) || throw(ArgumentError("Data not provided as a Tables.jl table."))

    # For each predictor
    for k in predictors
        # Find its position in the visit sequence
        kVS = findfirst(visitSequence .== k)

        # Find the positions of data to be imputed in the predictor column
        whereX = imputeWhere[k]

        # If there are any missing data
        if any(whereX)
            # Fill them with the imputed values
            X[Symbol(k)][whereX] = imputations[kVS][:, j]
        end
    end
end

# The pacify! function includes a ! as it updates loggedEvents in place
function pacify!(
    X::U,
    predictors::Vector{String},
    loggedEvents::Vector{String},
    iterCounter::Int,
    yVar::AbstractString,
    j::Int
    ) where{U}
    istable(X) || throw(ArgumentError("Data not provided as a Tables.jl table."))

    # Initialise vector of categorical predictors
    categoricalPredictors = Vector{Symbol}([])

    # For each predictor
    for xVar in Symbol.(predictors)
        # Grab the predictor data
        x = getcolumn(X, xVar)

        # If the data are categorical (either CategoricalArray or a vector of strings)
        if x isa CategoricalArray || nonmissingtype(eltype(x)) <: AbstractString
            # If there is more than one level
            if length(levels(x)) > 1
                # Add this variable to the list of categorical predictors
                push!(categoricalPredictors, xVar)
            else
                # Otherwise, drop this variable
                X = columntable(NamedTuple{Tuple(setdiff(columnnames(X), [xVar]))}([X[c] for c in setdiff(columnnames(X), [xVar])]))
                predictors = predictors[predictors .!= string(xVar)]

                # Log that this predictor has been dropped
                push!(loggedEvents, "Iteration $iterCounter, variable $yVar, imputation $j: predictor $xVar dropped because of zero variance.")
            end
        end
    end

    # Define the model frame
    mf = ModelFrame(term(0) ~ sum(term.(predictors)), X)

    # Set contrast coding for categorical predictors to orthogonal polynomial
    setcontrasts!(mf, Dict([xVar => PolynomialCoding() for xVar in categoricalPredictors]))

    # Produce the model matrix
    X = ModelMatrix(mf).m[:, 2:end]

    # Standardise everything
    for i in axes(X, 2)
        X[:, i] = standardize(UnitRangeTransform, X[:, i])
    end

    return X
end

# The PolynomialCoding type is used to specify orthogonal polynomial contrast coding
mutable struct PolynomialCoding <: AbstractContrasts
end

# This extension of the contrasts_matrix function from StatsModels.jl allows orthogonal polynomial contrast coding
function contrasts_matrix(C::PolynomialCoding, _, n)
    X = reduce(hcat, [((1:n) .- mean(1:n)) .^ i for i in 0:n-1])
    qrX = qr(X)
    Z = qrX.Q * Diagonal(qrX.R)
    for i in axes(Z, 2)
        Z[:, i] = Z[:, i] ./ sqrt(sum(Z[:, i].^2))
    end
    return Z[:, 2:end]
end

# This extension of the termnames function from StatsModels.jl names the new dummy variables correctly
function termnames(C::PolynomialCoding, levels::AbstractVector, _::Integer)
    return Vector{String}([".^$i" for i in 1:length(levels)])
end

function pacify(y::AbstractArray)
    # Grab the levels of the variable
    yLevels = levels(y)

    # Initialise the dummy matrix
    yDummies = Matrix{Float64}(undef, length(y), length(yLevels))

    # Convert the variable to dummy variables
    for q in eachindex(yLevels)
        yDummies[:, q] = y .== yLevels[q]
    end

    return yDummies
end

# The removeLinDeps! function includes a ! as it updates X in place
function removeLinDeps!(
    X::Matrix{Float64},
    y::AbstractArray,
    whereY::Vector{Bool}
    )

    # If all y-values are missing, stop now
    if sum(whereY) == length(whereY)
        return
    end

    # Grab observed predictor data
    Xₒ = Matrix{Float64}(X[.!whereY, :])
    
    # If y is categorical
    if y isa CategoricalArray || nonmissingtype(eltype(y)) <: AbstractString
        # Grab observed y-values
        yₒ = y[.!whereY]

        # Convert y to dummy variables (as floats)
        mapping = Dict(levels(yₒ)[i] => i-1 for i in eachindex(levels(yₒ)))
        yₒ = Vector{Float64}([mapping[v] for v in yₒ])
    else
        # Grab observed y-values (as floats)
        yₒ = Vector{Float64}(y[.!whereY])
    end

    # If the variance of observed y-values falls below the allowed threshold, delete all predictors and stop now
    if var(yₒ) < 1e-4
        X = X[:, []]
        return
    end

    # Define vector of predictors to keep as those with sufficiently high variance and sufficiently low correlation with the observed y-values
    keep = var.(eachcol(Xₒ)) .> 1e-4 .&& cor.(eachcol(Xₒ), [yₒ]) .< 0.99

    # Get the total number of predictors currently being kept
    keepSum = sum(keep)

    # If there are 0 or 1 remaining, stop now
    if keepSum < 2
        X = X[:, keep]
        return
    end

    # Otherwise, calculate the correlation matrix of the remaining predictorsa
    xCors = cor(Xₒ)
    nxCors = xCors[findall(keep), findall(keep)]

    # Calculate the eigenvalues and eigenvectors of the correlation matrix and sort them
    eigenCors = eigen(nxCors)
    eigvalsorder = sortperm(abs.(eigenCors.values), rev = true)
    sortedeigvals = eigenCors.values[eigvalsorder]
    sortedeigvecs = eigenCors.vectors[:, eigvalsorder]

    # While the largest eigenvalue is more than 10_000 times larger than the smallest 
    while sortedeigvals[keepSum] / sortedeigvals[1] < 1e-4
        # Remove the predictor contributing most to the eigenvector with the smallest eigenvalue
        w = sortperm(abs.(sortedeigvecs[:, keepSum]), rev = true)[1]
        keep[findall(keep)[w]] = false
        nxCors = xCors[findall(keep), findall(keep)]
        keepSum -= 1
        eigenCors = eigen(nxCors)
        eigvalsorder = sortperm(abs.(eigenCors.values), rev = true)
        sortedeigvals = eigenCors.values[eigvalsorder]
        sortedeigvecs = eigenCors.vectors[:, eigvalsorder]
    end

    # Remove the predictors that are not being kept
    X = X[:, keep]
end

# The updateTraces! function includes a ! as it updates meanTraces and varTraces in place
function updateTraces!(
    meanTraces::Vector{Matrix{Float64}},
    varTraces::Vector{Matrix{Float64}},
    imputedData::AbstractArray,
    i::Int,
    iterCounter::Int,
    j::Int
    )

    # If the imputed data are categorical
    if imputedData isa CategoricalArray || nonmissingtype(eltype(imputedData)) <: AbstractString
        # Convert the imputed data to integers
        mapping = Dict(levels(imputedData)[i] => i-1 for i in eachindex(levels(imputedData)))
        imputedData = [mapping[v] for v in imputedData]
    end

    # Find the mean and variance and append these to the traces
    meanTraces[i][iterCounter, j] = mean(imputedData)
    varTraces[i][iterCounter, j] = var(imputedData)
end

# The pmmImpute! function includes a ! as it updates loggedEvents in place
function pmmImpute!(
    y::AbstractArray,
    X::Matrix{Float64},
    whereY::Vector{Bool},
    donors::Int,
    ridge::Float64,
    yVar::String,
    iterCounter::Int,
    j::Int,
    loggedEvents::Vector{String}
    )

    # Get the X-values for the rows with observed and missing y-values, respectively
    Xₒ = Matrix{Float64}(hcat(repeat([1], sum(.!whereY)), X[.!whereY, :]))
    Xₘ = Matrix{Float64}(hcat(repeat([1], sum(whereY)), X[whereY, :]))

    # If y is categorical
    if nonmissingtype(eltype(y)) <: AbstractString
        # Convert to dummy variables (as floats) via CCA
        mapping = Dict(levels(y[.!whereY])[i] => i-1 for i in eachindex(levels(y[.!whereY])))
        yₒ = Vector{Float64}([mapping[v] for v in y[.!whereY]])
        yₒ = quantify(y[.!whereY], Xₒ)
    else
        # Grab observed y-values (as floats)
        yₒ = Vector{Float64}(y[.!whereY])
    end

    # Draw from Bayesian linear regression
    β̂, β̇ = blrDraw!(yₒ, Xₒ, ridge, yVar, iterCounter, j, loggedEvents)

    # Calculate predicted y-values (for type-1 matching)
    ŷₒ = Xₒ * β̂
    ẏₘ = Xₘ * β̇

    # Match predicted y-values with donors
    indices = matchIndex(ŷₒ, ẏₘ, donors)

    return y[.!whereY][indices]    
end

# Comments are as above
function pmmImpute!(
    y::CategoricalArray,
    X::Matrix{Float64},
    whereY::Vector{Bool},
    donors::Int,
    ridge::Float64,
    yVar::String,
    iterCounter::Int,
    j::Int,
    loggedEvents::Vector{String}
    )

    Xₒ = Matrix{Float64}(hcat(repeat([1], sum(.!whereY)), X[.!whereY, :]))
    Xₘ = Matrix{Float64}(hcat(repeat([1], sum(whereY)), X[whereY, :]))

    yₒ = quantify(y[.!whereY], Xₒ)

    β̂, β̇ = blrDraw!(yₒ, Xₒ, ridge, yVar, iterCounter, j, loggedEvents)

    ŷₒ = Xₒ * β̂
    ẏₘ = Xₘ * β̇

    indices = matchIndex(ŷₒ, ẏₘ, donors)

    return y[.!whereY][indices]
end

function quantify(
    yₒ::AbstractArray,
    Xₒ::Matrix{Float64}
    )

    # Use CCA to convert categorical variables to dummy variables
    yDummies = pacify(yₒ)
    Ycoef = miceCCA(Xₒ, yDummies)
    yₒ = Vector{Float64}(zscore(yDummies * Ycoef[:, 2]))

    return yₒ
end

function miceCCA(
    X::Matrix{Float64},
    Y::Matrix{Float64}
    )

    qrX = qr(X)
    qrY = qr(Y)
    nr = size(X, 1)
    dx = rank(X)
    dy = rank(Y)

    Z = svd((transpose(qrY.Q) * (qrX.Q * diagm(nr, dx, repeat([1], min(nr, dx)))))[1:dy, :])

    Ycoef = qrY.R \ Z.U

    return Ycoef
end

function blrDraw!(
    yₒ::Vector{Float64},
    Xₒ::Matrix{Float64}, 
    κ::Float64,
    yVar::String,
    iterCounter::Int,
    j::Int,
    loggedEvents::Vector{String}
    )

    β̂ = Xₒ \ yₒ 
    R = qr(Xₒ).R

    V = try
        inv(transpose(R) * R)
    catch
        push!(loggedEvents, "Iteration $iterCounter, variable $yVar, imputation $j: ridge penalty applied (unstable results) - predictors are highly multicollinear.")
        S = transpose(R) * R;
        inv(S + Diagonal(S) * κ)
    end

    σ̇ = sqrt(sum((yₒ - Xₒ * β̂).^2)) / rand(Chisq(max(length(yₒ) - size(Xₒ, 2), 1)))
    β̇ = β̂ + σ̇ * cholesky((V + transpose(V)) / 2).factors * randn(size(Xₒ, 2))

    return β̂, β̇
end

function matchIndex(
    ŷₒ::Vector{Float64}, 
    ẏₘ::Vector{Float64},
    donors::Int
    )

    # Shuffle records to remove effects of ties
    nₒ = length(ŷₒ)
    ishuf = randperm(nₒ)
    yshuf = ŷₒ[ishuf]

    # Obtain sorting order on shuffled data
    isort = sortperm(yshuf)

    # Calculate index on input data and sort
    id = ishuf[isort]
    ysort = ŷₒ[id]

    # Pre-sample n_m values between 1 and the number of donors
    nₘ = length(ẏₘ)
    donors = min(donors, nₒ)
    donors = max(donors, 1)
    selections = sample(1:donors, nₘ, replace = true)

    indices = similar(ẏₘ, Int)

    # Loop over the target units
    for i in eachindex(ẏₘ)
        value = ẏₘ[i]
        donorID = selections[i]
        count = 0

        # Find the two adjacent neighbours
        r = searchsortedfirst(ysort, value)
        l = r - 1

        # Find the donorID'th nearest neighbour
        # Store the index of that neighbour
        while count < donorID && l >= 1 && r <= nₒ
            if value - ysort[l] < ysort[r] - value
                indices[i] = id[l]
                l -= 1
            else
                indices[i] = id[r]
                r += 1
            end
            count += 1
        end

        # If right side is exhausted, take left elements
        while count < donorID && l >= 1
            indices[i] = id[l]
            l -= 1
            count += 1
        end

        # If left side is exhausted, take right elements
        while count < donorID && r <= nₒ
            indices[i] = id[r]
            r += 1
            count += 1
        end
    end

    return indices
end

export findMissings, makeMethods, makePredictorMatrix<|MERGE_RESOLUTION|>--- conflicted
+++ resolved
@@ -1,732 +1,727 @@
-"""
-    findMissings(data)
-
-Returns a named vector of boolean vectors describing the locations of missing data in each
-column of the provided data table.
-"""
-function findMissings(data::T) where{T}
-<<<<<<< HEAD
-    istable(data) || throw(ArgumentError("Data not provided as a Tables.jl table."))
-
-    imputeWhere = NamedArray([Vector{Bool}(ismissing.(getcolumn(data, i))) for i in columnnames(data)])
-=======
-    istable(T) || throw(ArgumentError("Data not provided as a Tables.jl table."))
-
-    imputeWhere = NamedArray([Vector{Bool}(ismissing.(columns(data)[i])) for i in 1:length(columns(data))])
->>>>>>> 9ff72829
-
-    setnames!(imputeWhere, collect(string.(columnnames(data))), 1)
-
-    return imputeWhere
-end
-
-function makeMonotoneSequence(imputeWhere::NamedVector{Vector{Bool}})
-    missingness = sum.(imputeWhere)
-
-    numberOfCompletes = sum(sum.(imputeWhere) .== 0)
-
-    missingness = sort(missingness)
-
-    # Sort the data frame names vector by missingness
-    visitSequence = names(missingness)[1][numberOfCompletes+1:end]
-
-    return visitSequence
-end
-
-"""
-    makeMethods(data)
-
-Returns a named vector of strings defining the method by which each variable in `data`
-should be imputed in the `mice()` function. The default (and only supported) method is
-predictive mean matching (pmm).
-"""
-function makeMethods(data::T) where {T}
-    istable(data) || throw(ArgumentError("Data not provided as a Tables.jl table."))
-
-    # Use pmm for all variables by default
-    methods = NamedArray(Vector{String}(fill("pmm", length(columns(data)))))
-
-    # Grab the names of the variables
-    setnames!(methods, collect(string.(columnnames(data))), 1)
-
-    return methods
-end
-
-"""
-    makePredictorMatrix(data)
-
-Returns a named matrix of booleans defining the predictors for each variable in `data`.
-The variables to be predicted are on the rows, and the predictors are on the columns.
-The default is to use all variables as predictors for all other variables (i.e. all
-1s except for the diagonal, which is 0).
-"""
-function makePredictorMatrix(data::T) where {T}
-    istable(data) || throw(ArgumentError("Data not provided as a Tables.jl table."))
-
-    # Initialise the predictor matrix with 1s
-    predictorMatrix = NamedArray(Matrix{Bool}(fill(1, length(columns(data)), length(columns(data)))))
-    
-    # Set the diagonal to 0
-    for i in 1:length(columns(data))
-        predictorMatrix[i, i] = 0
-    end
-
-    # Grab the names of the variables
-    setnames!(predictorMatrix, collect(string.(columnnames(data))), 1)
-    setnames!(predictorMatrix, collect(string.(columnnames(data))), 2)
-
-    return predictorMatrix
-end
-
-function initialiseImputations(
-    data::T,
-    imputeWhere::NamedVector{Vector{Bool}},
-    m::Int,
-    visitSequence::Vector{String},
-    methods::NamedVector{String}
-    ) where {T}
-    istable(data) || throw(ArgumentError("Data not provided as a Tables.jl table."))
-
-    # Initialise vector of imputations matrices
-    imputations = Vector{Matrix}(undef, length(visitSequence))
-
-    # For each variable
-    for i in eachindex(visitSequence)
-
-        # Grab the variable name
-        yVar = visitSequence[i]
-
-        # If the variable is to be imputed
-        if methods[yVar] != ""
-
-            # Grab the variable data
-            y = getcolumn(data, Symbol(yVar))
-            
-            # Get locations of data to be imputed in column
-            whereY = imputeWhere[yVar]
-
-            # Count data to be imputed in column
-            whereCount = sum(whereY)
-
-            # Initialise imputation matrix
-            imputations[i] = Matrix{nonmissingtype(eltype(y))}(undef, whereCount, m)
-
-            # If there are at least some non-missing data
-            if whereCount < length(y)
-                # For each imputation
-                for j in 1:m
-                    # Sample observed data at random to serve as initial values
-                    imputations[i][:, j] = sample(y[.!whereY], whereCount)
-                end
-            else
-                if y isa CategoricalArray
-                    # For each imputation
-                    for j in 1:m
-                        # Sample from the levels of the categorical variable
-                        imputations[i][:, j] = CategoricalArray{nonmissingtype(eltype(y))}(sample(levels(y), length(y)))
-                    end
-                else
-                    # For each imputation
-                    for j in 1:m
-                        # Sample from a standard normal distribution
-                        imputations[i][:, j] .= randn(length(y))
-                    end
-                end
-            end
-        end
-    end
-
-    return imputations
-end
-
-# Allow US spelling of initialise
-const initializeImputations = initialiseImputations
-
-function initialiseTraces(
-    visitSequence::Vector{String},
-    iter::Int,
-    m::Int
-    )
-
-    traces = [Matrix{Float64}(undef, iter, m) for _ = eachindex(visitSequence)]
-
-    return traces
-end
-
-# Allow US spelling of initialise
-const initializeTraces = initialiseTraces
-
-# The sampler! function includes a ! as it updates imputations, meanTraces, varTraces and loggedEvents in place
-function sampler!(
-    imputations::Vector{Matrix},
-    meanTraces::Vector{Matrix{Float64}},
-    varTraces::Vector{Matrix{Float64}},
-    data::T,
-    imputeWhere::NamedVector{Vector{Bool}},
-    m::Int,
-    visitSequence::Vector{String},
-    methods::NamedVector{String},
-    predictorMatrix::NamedArray{Bool},
-    iter::Int,
-    iterCounter::Int,
-    i::Int,
-    progressReports::Bool,
-    loggedEvents::Vector{String},
-    threads::Bool;
-    kwargs...
-    ) where {T}
-    istable(data) || throw(ArgumentError("Data not provided as a Tables.jl table."))
-    
-    # Grab name of variable to be imputed
-    yVar = visitSequence[i]
-
-    # Grab the variable data
-    y = deepcopy(getcolumn(data, Symbol(yVar)))
-
-    # Grab locations of data to be imputed, and set these values to missing (in case of over-imputation)
-    whereY = imputeWhere[yVar]
-    if sum(whereY) > 0
-        if !(Missing <: eltype(y))
-            y = similar(y, Union{Missing, eltype(y)}) .= y
-        end
-        y[whereY] .= missing
-    end
-
-    # Grab the variable's predictors
-    predictorVector = predictorMatrix[yVar, :]
-
-    # Grab the names of the predictors
-    predictors = names(predictorVector)[1][predictorVector]
-
-    # If there is at least one predictor
-    if length(predictors) > 0
-
-        # For variables using pmm (in v0.0.0 this is the only supported method)
-        # Also check that there are actually data to be imputed in the column
-        if methods[yVar] == "pmm" && any(whereY)
-
-            # For multithreaded execution
-            if threads
-                # Create a lock to prevent data race conditions
-                lk = ReentrantLock()
-
-                # For each imputation
-                Threads.@threads for j in 1:m
-                    # Initialise a temporary events log
-                    tempLog = Vector{String}([])
-
-                    # Grab the predictors' data
-                    X = deepcopy(columntable(NamedTuple{Tuple(Symbol.(predictors))}(Tuple(columntable(data)[c] for c in Symbol.(predictors)))))
-
-                    # Fill missings in the predictors with their imputed values
-                    fillXMissings!(X, imputeWhere, predictors, visitSequence, imputations, j)
-
-                    # Convert categorical variables to dummy equivalents
-                    # NB: "pacifier" = "dummy" in British English
-                    X = pacify!(X, predictors, tempLog, iterCounter, yVar, j)
-
-                    # Store the original number of (dummy) columns
-                    origNCol = size(X, 2)
-
-                    # Remove linear dependencies
-                    removeLinDeps!(X, y, whereY)
-
-                    # If there are still some predictors
-                    if size(X, 2) > 0
-                        # If some (dummy) predictors were removed
-                        if size(X, 2) < origNCol
-                            # Calculate the difference
-                            diff = OrigNCol - size(X, 2)
-
-                            # Log an event explaining why the predictors where removed
-                            push!(tempLog, "Iteration $iterCounter, variable $yVar, imputation $j: $diff (dummy) predictors were dropped because of high multicollinearity.")
-                        end
-
-                        # Impute the missing data by predictive mean matching
-                        imputedData = pmmImpute!(y, X, whereY, 5, 1e-5, yVar, iterCounter, j, tempLog)
-                    else
-                        # Log an event explaining why the imputation was skipped
-                        push!(tempLog, "Iteration $iterCounter, variable $yVar, imputation $j: imputation skipped - all predictors dropped because of high multicollinearity.")
-                        
-                        # Use the imputed data from the previous iteration
-                        imputedData = imputations[i][:, j]
-                    end
-
-                    # Activate reentrant lock
-                    lock(lk)
-                    try
-                        # Update mean and variance traces
-                        updateTraces!(meanTraces, varTraces, imputedData, i, iterCounter, j)
-                        
-                        # Append imputed data to imputations matrix
-                        imputations[i][:, j] = imputedData
-
-                        # Append temporary events log to main log
-                        append!(loggedEvents, tempLog)
-                    finally
-                        unlock(lk)
-                    end                    
-                end
-
-                # Print progress indicator
-                if progressReports
-                    progress = ((iterCounter - 1)/iter + (i/length(visitSequence))/iter) * 100
-                    progressRound = floor(Int8, progress / 10)
-                    miceEmojis = string(repeat("🐁", progressRound), repeat("🐭", 10 - progressRound))
-                    @printf "\33[2KIteration:  %u / %u\n\33[2KVariable:   %u / %u (%s)\n\33[2K%s   %.1f %%\n\33[2KLogged events: %u\n=============================\u1b[A\u1b[A\u1b[A\u1b[A\r" iterCounter iter i length(visitSequence) yVar miceEmojis progress length(loggedEvents)
-                end
-            else
-                # Comments are as above
-                for j in 1:m
-                    X = deepcopy(columntable(NamedTuple{Tuple(Symbol.(predictors))}(Tuple(columntable(data)[c] for c in Symbol.(predictors)))))
-                    fillXMissings!(X, imputeWhere, predictors, visitSequence, imputations, j)
-                    X = pacify!(X, predictors, loggedEvents, iterCounter, yVar, j)
-                    origNCol = size(X, 2)
-                    removeLinDeps!(X, y, whereY)
-
-                    if size(X, 2) > 0
-                        if size(X, 2) < origNCol
-                            diff = origNCol - size(X, 2)
-                            push!(loggedEvents, "Iteration $iterCounter, variable $yVar, imputation $j: $diff (dummy) predictors were dropped because of high multicollinearity.")
-                        end
-                        imputedData = pmmImpute!(y, X, whereY, 5, 1e-5, yVar, iterCounter, j, loggedEvents)
-                    else
-                        push!(loggedEvents, "Iteration $iterCounter, variable $yVar, imputation $j: imputation skipped - all predictors dropped because of high multicollinearity.")
-                        imputedData = imputations[i][:, j]
-                    end
-
-                    updateTraces!(meanTraces, varTraces, imputedData, i, iterCounter, j)
-
-                    imputations[i][:, j] = imputedData
-
-                    if progressReports
-                        progress = ((iterCounter - 1)/iter + ((i-1)/length(visitSequence))/iter + (j/m)/length(visitSequence)/iter) * 100
-                        progressRound = floor(Int8, progress / 10)
-                        miceEmojis = string(repeat("🐁", progressRound), repeat("🐭", 10 - progressRound))
-                        @printf "\33[2KIteration:  %u / %u\n\33[2KVariable:   %u / %u (%s)\n\33[2KImputation: %u / %u\n\33[2K%s   %.1f %%\n\33[2KLogged events: %u\n=============================\u1b[A\u1b[A\u1b[A\u1b[A\u1b[A\r" iterCounter iter i length(visitSequence) yVar j m miceEmojis progress length(loggedEvents)
-                    end
-                end
-            end
-        else
-            # No method specified
-            if methods[yVar] == ""
-                push!(loggedEvents, "Iteration $iterCounter, variable $yVar: imputation skipped - no method specified.")
-            # Method other than pmm specified
-            elseif methods[yVar] != "pmm"
-                push!(loggedEvents, "Iteration $iterCounter, variable $yVar: imputation skipped - method not supported.")
-            # Neither of these => there is no missing data
-            else
-                push!(loggedEvents, "Iteration $iterCounter, variable $yVar: imputation skipped - no missing data.")
-            end
-        end
-    # No predictors remain
-    else
-        push!(loggedEvents, "Iteration $iterCounter, variable $yVar: imputation skipped - no predictors.")
-    end
-end
-
-# The fillXMissings! function includes a ! as it updates X in place
-function fillXMissings!(
-    X::T,
-    imputeWhere::NamedVector{Vector{Bool}},
-    predictors::Vector{String},
-    visitSequence::Vector{String},
-    imputations::Vector{Matrix},
-    j::Int
-    ) where {T}
-    istable(X) || throw(ArgumentError("Data not provided as a Tables.jl table."))
-
-    # For each predictor
-    for k in predictors
-        # Find its position in the visit sequence
-        kVS = findfirst(visitSequence .== k)
-
-        # Find the positions of data to be imputed in the predictor column
-        whereX = imputeWhere[k]
-
-        # If there are any missing data
-        if any(whereX)
-            # Fill them with the imputed values
-            X[Symbol(k)][whereX] = imputations[kVS][:, j]
-        end
-    end
-end
-
-# The pacify! function includes a ! as it updates loggedEvents in place
-function pacify!(
-    X::U,
-    predictors::Vector{String},
-    loggedEvents::Vector{String},
-    iterCounter::Int,
-    yVar::AbstractString,
-    j::Int
-    ) where{U}
-    istable(X) || throw(ArgumentError("Data not provided as a Tables.jl table."))
-
-    # Initialise vector of categorical predictors
-    categoricalPredictors = Vector{Symbol}([])
-
-    # For each predictor
-    for xVar in Symbol.(predictors)
-        # Grab the predictor data
-        x = getcolumn(X, xVar)
-
-        # If the data are categorical (either CategoricalArray or a vector of strings)
-        if x isa CategoricalArray || nonmissingtype(eltype(x)) <: AbstractString
-            # If there is more than one level
-            if length(levels(x)) > 1
-                # Add this variable to the list of categorical predictors
-                push!(categoricalPredictors, xVar)
-            else
-                # Otherwise, drop this variable
-                X = columntable(NamedTuple{Tuple(setdiff(columnnames(X), [xVar]))}([X[c] for c in setdiff(columnnames(X), [xVar])]))
-                predictors = predictors[predictors .!= string(xVar)]
-
-                # Log that this predictor has been dropped
-                push!(loggedEvents, "Iteration $iterCounter, variable $yVar, imputation $j: predictor $xVar dropped because of zero variance.")
-            end
-        end
-    end
-
-    # Define the model frame
-    mf = ModelFrame(term(0) ~ sum(term.(predictors)), X)
-
-    # Set contrast coding for categorical predictors to orthogonal polynomial
-    setcontrasts!(mf, Dict([xVar => PolynomialCoding() for xVar in categoricalPredictors]))
-
-    # Produce the model matrix
-    X = ModelMatrix(mf).m[:, 2:end]
-
-    # Standardise everything
-    for i in axes(X, 2)
-        X[:, i] = standardize(UnitRangeTransform, X[:, i])
-    end
-
-    return X
-end
-
-# The PolynomialCoding type is used to specify orthogonal polynomial contrast coding
-mutable struct PolynomialCoding <: AbstractContrasts
-end
-
-# This extension of the contrasts_matrix function from StatsModels.jl allows orthogonal polynomial contrast coding
-function contrasts_matrix(C::PolynomialCoding, _, n)
-    X = reduce(hcat, [((1:n) .- mean(1:n)) .^ i for i in 0:n-1])
-    qrX = qr(X)
-    Z = qrX.Q * Diagonal(qrX.R)
-    for i in axes(Z, 2)
-        Z[:, i] = Z[:, i] ./ sqrt(sum(Z[:, i].^2))
-    end
-    return Z[:, 2:end]
-end
-
-# This extension of the termnames function from StatsModels.jl names the new dummy variables correctly
-function termnames(C::PolynomialCoding, levels::AbstractVector, _::Integer)
-    return Vector{String}([".^$i" for i in 1:length(levels)])
-end
-
-function pacify(y::AbstractArray)
-    # Grab the levels of the variable
-    yLevels = levels(y)
-
-    # Initialise the dummy matrix
-    yDummies = Matrix{Float64}(undef, length(y), length(yLevels))
-
-    # Convert the variable to dummy variables
-    for q in eachindex(yLevels)
-        yDummies[:, q] = y .== yLevels[q]
-    end
-
-    return yDummies
-end
-
-# The removeLinDeps! function includes a ! as it updates X in place
-function removeLinDeps!(
-    X::Matrix{Float64},
-    y::AbstractArray,
-    whereY::Vector{Bool}
-    )
-
-    # If all y-values are missing, stop now
-    if sum(whereY) == length(whereY)
-        return
-    end
-
-    # Grab observed predictor data
-    Xₒ = Matrix{Float64}(X[.!whereY, :])
-    
-    # If y is categorical
-    if y isa CategoricalArray || nonmissingtype(eltype(y)) <: AbstractString
-        # Grab observed y-values
-        yₒ = y[.!whereY]
-
-        # Convert y to dummy variables (as floats)
-        mapping = Dict(levels(yₒ)[i] => i-1 for i in eachindex(levels(yₒ)))
-        yₒ = Vector{Float64}([mapping[v] for v in yₒ])
-    else
-        # Grab observed y-values (as floats)
-        yₒ = Vector{Float64}(y[.!whereY])
-    end
-
-    # If the variance of observed y-values falls below the allowed threshold, delete all predictors and stop now
-    if var(yₒ) < 1e-4
-        X = X[:, []]
-        return
-    end
-
-    # Define vector of predictors to keep as those with sufficiently high variance and sufficiently low correlation with the observed y-values
-    keep = var.(eachcol(Xₒ)) .> 1e-4 .&& cor.(eachcol(Xₒ), [yₒ]) .< 0.99
-
-    # Get the total number of predictors currently being kept
-    keepSum = sum(keep)
-
-    # If there are 0 or 1 remaining, stop now
-    if keepSum < 2
-        X = X[:, keep]
-        return
-    end
-
-    # Otherwise, calculate the correlation matrix of the remaining predictorsa
-    xCors = cor(Xₒ)
-    nxCors = xCors[findall(keep), findall(keep)]
-
-    # Calculate the eigenvalues and eigenvectors of the correlation matrix and sort them
-    eigenCors = eigen(nxCors)
-    eigvalsorder = sortperm(abs.(eigenCors.values), rev = true)
-    sortedeigvals = eigenCors.values[eigvalsorder]
-    sortedeigvecs = eigenCors.vectors[:, eigvalsorder]
-
-    # While the largest eigenvalue is more than 10_000 times larger than the smallest 
-    while sortedeigvals[keepSum] / sortedeigvals[1] < 1e-4
-        # Remove the predictor contributing most to the eigenvector with the smallest eigenvalue
-        w = sortperm(abs.(sortedeigvecs[:, keepSum]), rev = true)[1]
-        keep[findall(keep)[w]] = false
-        nxCors = xCors[findall(keep), findall(keep)]
-        keepSum -= 1
-        eigenCors = eigen(nxCors)
-        eigvalsorder = sortperm(abs.(eigenCors.values), rev = true)
-        sortedeigvals = eigenCors.values[eigvalsorder]
-        sortedeigvecs = eigenCors.vectors[:, eigvalsorder]
-    end
-
-    # Remove the predictors that are not being kept
-    X = X[:, keep]
-end
-
-# The updateTraces! function includes a ! as it updates meanTraces and varTraces in place
-function updateTraces!(
-    meanTraces::Vector{Matrix{Float64}},
-    varTraces::Vector{Matrix{Float64}},
-    imputedData::AbstractArray,
-    i::Int,
-    iterCounter::Int,
-    j::Int
-    )
-
-    # If the imputed data are categorical
-    if imputedData isa CategoricalArray || nonmissingtype(eltype(imputedData)) <: AbstractString
-        # Convert the imputed data to integers
-        mapping = Dict(levels(imputedData)[i] => i-1 for i in eachindex(levels(imputedData)))
-        imputedData = [mapping[v] for v in imputedData]
-    end
-
-    # Find the mean and variance and append these to the traces
-    meanTraces[i][iterCounter, j] = mean(imputedData)
-    varTraces[i][iterCounter, j] = var(imputedData)
-end
-
-# The pmmImpute! function includes a ! as it updates loggedEvents in place
-function pmmImpute!(
-    y::AbstractArray,
-    X::Matrix{Float64},
-    whereY::Vector{Bool},
-    donors::Int,
-    ridge::Float64,
-    yVar::String,
-    iterCounter::Int,
-    j::Int,
-    loggedEvents::Vector{String}
-    )
-
-    # Get the X-values for the rows with observed and missing y-values, respectively
-    Xₒ = Matrix{Float64}(hcat(repeat([1], sum(.!whereY)), X[.!whereY, :]))
-    Xₘ = Matrix{Float64}(hcat(repeat([1], sum(whereY)), X[whereY, :]))
-
-    # If y is categorical
-    if nonmissingtype(eltype(y)) <: AbstractString
-        # Convert to dummy variables (as floats) via CCA
-        mapping = Dict(levels(y[.!whereY])[i] => i-1 for i in eachindex(levels(y[.!whereY])))
-        yₒ = Vector{Float64}([mapping[v] for v in y[.!whereY]])
-        yₒ = quantify(y[.!whereY], Xₒ)
-    else
-        # Grab observed y-values (as floats)
-        yₒ = Vector{Float64}(y[.!whereY])
-    end
-
-    # Draw from Bayesian linear regression
-    β̂, β̇ = blrDraw!(yₒ, Xₒ, ridge, yVar, iterCounter, j, loggedEvents)
-
-    # Calculate predicted y-values (for type-1 matching)
-    ŷₒ = Xₒ * β̂
-    ẏₘ = Xₘ * β̇
-
-    # Match predicted y-values with donors
-    indices = matchIndex(ŷₒ, ẏₘ, donors)
-
-    return y[.!whereY][indices]    
-end
-
-# Comments are as above
-function pmmImpute!(
-    y::CategoricalArray,
-    X::Matrix{Float64},
-    whereY::Vector{Bool},
-    donors::Int,
-    ridge::Float64,
-    yVar::String,
-    iterCounter::Int,
-    j::Int,
-    loggedEvents::Vector{String}
-    )
-
-    Xₒ = Matrix{Float64}(hcat(repeat([1], sum(.!whereY)), X[.!whereY, :]))
-    Xₘ = Matrix{Float64}(hcat(repeat([1], sum(whereY)), X[whereY, :]))
-
-    yₒ = quantify(y[.!whereY], Xₒ)
-
-    β̂, β̇ = blrDraw!(yₒ, Xₒ, ridge, yVar, iterCounter, j, loggedEvents)
-
-    ŷₒ = Xₒ * β̂
-    ẏₘ = Xₘ * β̇
-
-    indices = matchIndex(ŷₒ, ẏₘ, donors)
-
-    return y[.!whereY][indices]
-end
-
-function quantify(
-    yₒ::AbstractArray,
-    Xₒ::Matrix{Float64}
-    )
-
-    # Use CCA to convert categorical variables to dummy variables
-    yDummies = pacify(yₒ)
-    Ycoef = miceCCA(Xₒ, yDummies)
-    yₒ = Vector{Float64}(zscore(yDummies * Ycoef[:, 2]))
-
-    return yₒ
-end
-
-function miceCCA(
-    X::Matrix{Float64},
-    Y::Matrix{Float64}
-    )
-
-    qrX = qr(X)
-    qrY = qr(Y)
-    nr = size(X, 1)
-    dx = rank(X)
-    dy = rank(Y)
-
-    Z = svd((transpose(qrY.Q) * (qrX.Q * diagm(nr, dx, repeat([1], min(nr, dx)))))[1:dy, :])
-
-    Ycoef = qrY.R \ Z.U
-
-    return Ycoef
-end
-
-function blrDraw!(
-    yₒ::Vector{Float64},
-    Xₒ::Matrix{Float64}, 
-    κ::Float64,
-    yVar::String,
-    iterCounter::Int,
-    j::Int,
-    loggedEvents::Vector{String}
-    )
-
-    β̂ = Xₒ \ yₒ 
-    R = qr(Xₒ).R
-
-    V = try
-        inv(transpose(R) * R)
-    catch
-        push!(loggedEvents, "Iteration $iterCounter, variable $yVar, imputation $j: ridge penalty applied (unstable results) - predictors are highly multicollinear.")
-        S = transpose(R) * R;
-        inv(S + Diagonal(S) * κ)
-    end
-
-    σ̇ = sqrt(sum((yₒ - Xₒ * β̂).^2)) / rand(Chisq(max(length(yₒ) - size(Xₒ, 2), 1)))
-    β̇ = β̂ + σ̇ * cholesky((V + transpose(V)) / 2).factors * randn(size(Xₒ, 2))
-
-    return β̂, β̇
-end
-
-function matchIndex(
-    ŷₒ::Vector{Float64}, 
-    ẏₘ::Vector{Float64},
-    donors::Int
-    )
-
-    # Shuffle records to remove effects of ties
-    nₒ = length(ŷₒ)
-    ishuf = randperm(nₒ)
-    yshuf = ŷₒ[ishuf]
-
-    # Obtain sorting order on shuffled data
-    isort = sortperm(yshuf)
-
-    # Calculate index on input data and sort
-    id = ishuf[isort]
-    ysort = ŷₒ[id]
-
-    # Pre-sample n_m values between 1 and the number of donors
-    nₘ = length(ẏₘ)
-    donors = min(donors, nₒ)
-    donors = max(donors, 1)
-    selections = sample(1:donors, nₘ, replace = true)
-
-    indices = similar(ẏₘ, Int)
-
-    # Loop over the target units
-    for i in eachindex(ẏₘ)
-        value = ẏₘ[i]
-        donorID = selections[i]
-        count = 0
-
-        # Find the two adjacent neighbours
-        r = searchsortedfirst(ysort, value)
-        l = r - 1
-
-        # Find the donorID'th nearest neighbour
-        # Store the index of that neighbour
-        while count < donorID && l >= 1 && r <= nₒ
-            if value - ysort[l] < ysort[r] - value
-                indices[i] = id[l]
-                l -= 1
-            else
-                indices[i] = id[r]
-                r += 1
-            end
-            count += 1
-        end
-
-        # If right side is exhausted, take left elements
-        while count < donorID && l >= 1
-            indices[i] = id[l]
-            l -= 1
-            count += 1
-        end
-
-        # If left side is exhausted, take right elements
-        while count < donorID && r <= nₒ
-            indices[i] = id[r]
-            r += 1
-            count += 1
-        end
-    end
-
-    return indices
-end
-
+"""
+    findMissings(data)
+
+Returns a named vector of boolean vectors describing the locations of missing data in each
+column of the provided data table.
+"""
+function findMissings(data::T) where{T}
+    istable(data) || throw(ArgumentError("Data not provided as a Tables.jl table."))
+
+    imputeWhere = NamedArray([Vector{Bool}(ismissing.(getcolumn(data, i))) for i in columnnames(data)])
+
+
+    setnames!(imputeWhere, collect(string.(columnnames(data))), 1)
+
+    return imputeWhere
+end
+
+function makeMonotoneSequence(imputeWhere::NamedVector{Vector{Bool}})
+    missingness = sum.(imputeWhere)
+
+    numberOfCompletes = sum(sum.(imputeWhere) .== 0)
+
+    missingness = sort(missingness)
+
+    # Sort the data frame names vector by missingness
+    visitSequence = names(missingness)[1][numberOfCompletes+1:end]
+
+    return visitSequence
+end
+
+"""
+    makeMethods(data)
+
+Returns a named vector of strings defining the method by which each variable in `data`
+should be imputed in the `mice()` function. The default (and only supported) method is
+predictive mean matching (pmm).
+"""
+function makeMethods(data::T) where {T}
+    istable(data) || throw(ArgumentError("Data not provided as a Tables.jl table."))
+
+    # Use pmm for all variables by default
+    methods = NamedArray(Vector{String}(fill("pmm", length(columns(data)))))
+
+    # Grab the names of the variables
+    setnames!(methods, collect(string.(columnnames(data))), 1)
+
+    return methods
+end
+
+"""
+    makePredictorMatrix(data)
+
+Returns a named matrix of booleans defining the predictors for each variable in `data`.
+The variables to be predicted are on the rows, and the predictors are on the columns.
+The default is to use all variables as predictors for all other variables (i.e. all
+1s except for the diagonal, which is 0).
+"""
+function makePredictorMatrix(data::T) where {T}
+    istable(data) || throw(ArgumentError("Data not provided as a Tables.jl table."))
+
+    # Initialise the predictor matrix with 1s
+    predictorMatrix = NamedArray(Matrix{Bool}(fill(1, length(columns(data)), length(columns(data)))))
+    
+    # Set the diagonal to 0
+    for i in 1:length(columns(data))
+        predictorMatrix[i, i] = 0
+    end
+
+    # Grab the names of the variables
+    setnames!(predictorMatrix, collect(string.(columnnames(data))), 1)
+    setnames!(predictorMatrix, collect(string.(columnnames(data))), 2)
+
+    return predictorMatrix
+end
+
+function initialiseImputations(
+    data::T,
+    imputeWhere::NamedVector{Vector{Bool}},
+    m::Int,
+    visitSequence::Vector{String},
+    methods::NamedVector{String}
+    ) where {T}
+    istable(data) || throw(ArgumentError("Data not provided as a Tables.jl table."))
+
+    # Initialise vector of imputations matrices
+    imputations = Vector{Matrix}(undef, length(visitSequence))
+
+    # For each variable
+    for i in eachindex(visitSequence)
+
+        # Grab the variable name
+        yVar = visitSequence[i]
+
+        # If the variable is to be imputed
+        if methods[yVar] != ""
+
+            # Grab the variable data
+            y = getcolumn(data, Symbol(yVar))
+            
+            # Get locations of data to be imputed in column
+            whereY = imputeWhere[yVar]
+
+            # Count data to be imputed in column
+            whereCount = sum(whereY)
+
+            # Initialise imputation matrix
+            imputations[i] = Matrix{nonmissingtype(eltype(y))}(undef, whereCount, m)
+
+            # If there are at least some non-missing data
+            if whereCount < length(y)
+                # For each imputation
+                for j in 1:m
+                    # Sample observed data at random to serve as initial values
+                    imputations[i][:, j] = sample(y[.!whereY], whereCount)
+                end
+            else
+                if y isa CategoricalArray
+                    # For each imputation
+                    for j in 1:m
+                        # Sample from the levels of the categorical variable
+                        imputations[i][:, j] = CategoricalArray{nonmissingtype(eltype(y))}(sample(levels(y), length(y)))
+                    end
+                else
+                    # For each imputation
+                    for j in 1:m
+                        # Sample from a standard normal distribution
+                        imputations[i][:, j] .= randn(length(y))
+                    end
+                end
+            end
+        end
+    end
+
+    return imputations
+end
+
+# Allow US spelling of initialise
+const initializeImputations = initialiseImputations
+
+function initialiseTraces(
+    visitSequence::Vector{String},
+    iter::Int,
+    m::Int
+    )
+
+    traces = [Matrix{Float64}(undef, iter, m) for _ = eachindex(visitSequence)]
+
+    return traces
+end
+
+# Allow US spelling of initialise
+const initializeTraces = initialiseTraces
+
+# The sampler! function includes a ! as it updates imputations, meanTraces, varTraces and loggedEvents in place
+function sampler!(
+    imputations::Vector{Matrix},
+    meanTraces::Vector{Matrix{Float64}},
+    varTraces::Vector{Matrix{Float64}},
+    data::T,
+    imputeWhere::NamedVector{Vector{Bool}},
+    m::Int,
+    visitSequence::Vector{String},
+    methods::NamedVector{String},
+    predictorMatrix::NamedArray{Bool},
+    iter::Int,
+    iterCounter::Int,
+    i::Int,
+    progressReports::Bool,
+    loggedEvents::Vector{String},
+    threads::Bool;
+    kwargs...
+    ) where {T}
+    istable(data) || throw(ArgumentError("Data not provided as a Tables.jl table."))
+    
+    # Grab name of variable to be imputed
+    yVar = visitSequence[i]
+
+    # Grab the variable data
+    y = deepcopy(getcolumn(data, Symbol(yVar)))
+
+    # Grab locations of data to be imputed, and set these values to missing (in case of over-imputation)
+    whereY = imputeWhere[yVar]
+    if sum(whereY) > 0
+        if !(Missing <: eltype(y))
+            y = similar(y, Union{Missing, eltype(y)}) .= y
+        end
+        y[whereY] .= missing
+    end
+
+    # Grab the variable's predictors
+    predictorVector = predictorMatrix[yVar, :]
+
+    # Grab the names of the predictors
+    predictors = names(predictorVector)[1][predictorVector]
+
+    # If there is at least one predictor
+    if length(predictors) > 0
+
+        # For variables using pmm (in v0.0.0 this is the only supported method)
+        # Also check that there are actually data to be imputed in the column
+        if methods[yVar] == "pmm" && any(whereY)
+
+            # For multithreaded execution
+            if threads
+                # Create a lock to prevent data race conditions
+                lk = ReentrantLock()
+
+                # For each imputation
+                Threads.@threads for j in 1:m
+                    # Initialise a temporary events log
+                    tempLog = Vector{String}([])
+
+                    # Grab the predictors' data
+                    X = deepcopy(columntable(NamedTuple{Tuple(Symbol.(predictors))}(Tuple(columntable(data)[c] for c in Symbol.(predictors)))))
+
+                    # Fill missings in the predictors with their imputed values
+                    fillXMissings!(X, imputeWhere, predictors, visitSequence, imputations, j)
+
+                    # Convert categorical variables to dummy equivalents
+                    # NB: "pacifier" = "dummy" in British English
+                    X = pacify!(X, predictors, tempLog, iterCounter, yVar, j)
+
+                    # Store the original number of (dummy) columns
+                    origNCol = size(X, 2)
+
+                    # Remove linear dependencies
+                    removeLinDeps!(X, y, whereY)
+
+                    # If there are still some predictors
+                    if size(X, 2) > 0
+                        # If some (dummy) predictors were removed
+                        if size(X, 2) < origNCol
+                            # Calculate the difference
+                            diff = OrigNCol - size(X, 2)
+
+                            # Log an event explaining why the predictors where removed
+                            push!(tempLog, "Iteration $iterCounter, variable $yVar, imputation $j: $diff (dummy) predictors were dropped because of high multicollinearity.")
+                        end
+
+                        # Impute the missing data by predictive mean matching
+                        imputedData = pmmImpute!(y, X, whereY, 5, 1e-5, yVar, iterCounter, j, tempLog)
+                    else
+                        # Log an event explaining why the imputation was skipped
+                        push!(tempLog, "Iteration $iterCounter, variable $yVar, imputation $j: imputation skipped - all predictors dropped because of high multicollinearity.")
+                        
+                        # Use the imputed data from the previous iteration
+                        imputedData = imputations[i][:, j]
+                    end
+
+                    # Activate reentrant lock
+                    lock(lk)
+                    try
+                        # Update mean and variance traces
+                        updateTraces!(meanTraces, varTraces, imputedData, i, iterCounter, j)
+                        
+                        # Append imputed data to imputations matrix
+                        imputations[i][:, j] = imputedData
+
+                        # Append temporary events log to main log
+                        append!(loggedEvents, tempLog)
+                    finally
+                        unlock(lk)
+                    end                    
+                end
+
+                # Print progress indicator
+                if progressReports
+                    progress = ((iterCounter - 1)/iter + (i/length(visitSequence))/iter) * 100
+                    progressRound = floor(Int8, progress / 10)
+                    miceEmojis = string(repeat("🐁", progressRound), repeat("🐭", 10 - progressRound))
+                    @printf "\33[2KIteration:  %u / %u\n\33[2KVariable:   %u / %u (%s)\n\33[2K%s   %.1f %%\n\33[2KLogged events: %u\n=============================\u1b[A\u1b[A\u1b[A\u1b[A\r" iterCounter iter i length(visitSequence) yVar miceEmojis progress length(loggedEvents)
+                end
+            else
+                # Comments are as above
+                for j in 1:m
+                    X = deepcopy(columntable(NamedTuple{Tuple(Symbol.(predictors))}(Tuple(columntable(data)[c] for c in Symbol.(predictors)))))
+                    fillXMissings!(X, imputeWhere, predictors, visitSequence, imputations, j)
+                    X = pacify!(X, predictors, loggedEvents, iterCounter, yVar, j)
+                    origNCol = size(X, 2)
+                    removeLinDeps!(X, y, whereY)
+
+                    if size(X, 2) > 0
+                        if size(X, 2) < origNCol
+                            diff = origNCol - size(X, 2)
+                            push!(loggedEvents, "Iteration $iterCounter, variable $yVar, imputation $j: $diff (dummy) predictors were dropped because of high multicollinearity.")
+                        end
+                        imputedData = pmmImpute!(y, X, whereY, 5, 1e-5, yVar, iterCounter, j, loggedEvents)
+                    else
+                        push!(loggedEvents, "Iteration $iterCounter, variable $yVar, imputation $j: imputation skipped - all predictors dropped because of high multicollinearity.")
+                        imputedData = imputations[i][:, j]
+                    end
+
+                    updateTraces!(meanTraces, varTraces, imputedData, i, iterCounter, j)
+
+                    imputations[i][:, j] = imputedData
+
+                    if progressReports
+                        progress = ((iterCounter - 1)/iter + ((i-1)/length(visitSequence))/iter + (j/m)/length(visitSequence)/iter) * 100
+                        progressRound = floor(Int8, progress / 10)
+                        miceEmojis = string(repeat("🐁", progressRound), repeat("🐭", 10 - progressRound))
+                        @printf "\33[2KIteration:  %u / %u\n\33[2KVariable:   %u / %u (%s)\n\33[2KImputation: %u / %u\n\33[2K%s   %.1f %%\n\33[2KLogged events: %u\n=============================\u1b[A\u1b[A\u1b[A\u1b[A\u1b[A\r" iterCounter iter i length(visitSequence) yVar j m miceEmojis progress length(loggedEvents)
+                    end
+                end
+            end
+        else
+            # No method specified
+            if methods[yVar] == ""
+                push!(loggedEvents, "Iteration $iterCounter, variable $yVar: imputation skipped - no method specified.")
+            # Method other than pmm specified
+            elseif methods[yVar] != "pmm"
+                push!(loggedEvents, "Iteration $iterCounter, variable $yVar: imputation skipped - method not supported.")
+            # Neither of these => there is no missing data
+            else
+                push!(loggedEvents, "Iteration $iterCounter, variable $yVar: imputation skipped - no missing data.")
+            end
+        end
+    # No predictors remain
+    else
+        push!(loggedEvents, "Iteration $iterCounter, variable $yVar: imputation skipped - no predictors.")
+    end
+end
+
+# The fillXMissings! function includes a ! as it updates X in place
+function fillXMissings!(
+    X::T,
+    imputeWhere::NamedVector{Vector{Bool}},
+    predictors::Vector{String},
+    visitSequence::Vector{String},
+    imputations::Vector{Matrix},
+    j::Int
+    ) where {T}
+    istable(X) || throw(ArgumentError("Data not provided as a Tables.jl table."))
+
+    # For each predictor
+    for k in predictors
+        # Find its position in the visit sequence
+        kVS = findfirst(visitSequence .== k)
+
+        # Find the positions of data to be imputed in the predictor column
+        whereX = imputeWhere[k]
+
+        # If there are any missing data
+        if any(whereX)
+            # Fill them with the imputed values
+            X[Symbol(k)][whereX] = imputations[kVS][:, j]
+        end
+    end
+end
+
+# The pacify! function includes a ! as it updates loggedEvents in place
+function pacify!(
+    X::U,
+    predictors::Vector{String},
+    loggedEvents::Vector{String},
+    iterCounter::Int,
+    yVar::AbstractString,
+    j::Int
+    ) where{U}
+    istable(X) || throw(ArgumentError("Data not provided as a Tables.jl table."))
+
+    # Initialise vector of categorical predictors
+    categoricalPredictors = Vector{Symbol}([])
+
+    # For each predictor
+    for xVar in Symbol.(predictors)
+        # Grab the predictor data
+        x = getcolumn(X, xVar)
+
+        # If the data are categorical (either CategoricalArray or a vector of strings)
+        if x isa CategoricalArray || nonmissingtype(eltype(x)) <: AbstractString
+            # If there is more than one level
+            if length(levels(x)) > 1
+                # Add this variable to the list of categorical predictors
+                push!(categoricalPredictors, xVar)
+            else
+                # Otherwise, drop this variable
+                X = columntable(NamedTuple{Tuple(setdiff(columnnames(X), [xVar]))}([X[c] for c in setdiff(columnnames(X), [xVar])]))
+                predictors = predictors[predictors .!= string(xVar)]
+
+                # Log that this predictor has been dropped
+                push!(loggedEvents, "Iteration $iterCounter, variable $yVar, imputation $j: predictor $xVar dropped because of zero variance.")
+            end
+        end
+    end
+
+    # Define the model frame
+    mf = ModelFrame(term(0) ~ sum(term.(predictors)), X)
+
+    # Set contrast coding for categorical predictors to orthogonal polynomial
+    setcontrasts!(mf, Dict([xVar => PolynomialCoding() for xVar in categoricalPredictors]))
+
+    # Produce the model matrix
+    X = ModelMatrix(mf).m[:, 2:end]
+
+    # Standardise everything
+    for i in axes(X, 2)
+        X[:, i] = standardize(UnitRangeTransform, X[:, i])
+    end
+
+    return X
+end
+
+# The PolynomialCoding type is used to specify orthogonal polynomial contrast coding
+mutable struct PolynomialCoding <: AbstractContrasts
+end
+
+# This extension of the contrasts_matrix function from StatsModels.jl allows orthogonal polynomial contrast coding
+function contrasts_matrix(C::PolynomialCoding, _, n)
+    X = reduce(hcat, [((1:n) .- mean(1:n)) .^ i for i in 0:n-1])
+    qrX = qr(X)
+    Z = qrX.Q * Diagonal(qrX.R)
+    for i in axes(Z, 2)
+        Z[:, i] = Z[:, i] ./ sqrt(sum(Z[:, i].^2))
+    end
+    return Z[:, 2:end]
+end
+
+# This extension of the termnames function from StatsModels.jl names the new dummy variables correctly
+function termnames(C::PolynomialCoding, levels::AbstractVector, _::Integer)
+    return Vector{String}([".^$i" for i in 1:length(levels)])
+end
+
+function pacify(y::AbstractArray)
+    # Grab the levels of the variable
+    yLevels = levels(y)
+
+    # Initialise the dummy matrix
+    yDummies = Matrix{Float64}(undef, length(y), length(yLevels))
+
+    # Convert the variable to dummy variables
+    for q in eachindex(yLevels)
+        yDummies[:, q] = y .== yLevels[q]
+    end
+
+    return yDummies
+end
+
+# The removeLinDeps! function includes a ! as it updates X in place
+function removeLinDeps!(
+    X::Matrix{Float64},
+    y::AbstractArray,
+    whereY::Vector{Bool}
+    )
+
+    # If all y-values are missing, stop now
+    if sum(whereY) == length(whereY)
+        return
+    end
+
+    # Grab observed predictor data
+    Xₒ = Matrix{Float64}(X[.!whereY, :])
+    
+    # If y is categorical
+    if y isa CategoricalArray || nonmissingtype(eltype(y)) <: AbstractString
+        # Grab observed y-values
+        yₒ = y[.!whereY]
+
+        # Convert y to dummy variables (as floats)
+        mapping = Dict(levels(yₒ)[i] => i-1 for i in eachindex(levels(yₒ)))
+        yₒ = Vector{Float64}([mapping[v] for v in yₒ])
+    else
+        # Grab observed y-values (as floats)
+        yₒ = Vector{Float64}(y[.!whereY])
+    end
+
+    # If the variance of observed y-values falls below the allowed threshold, delete all predictors and stop now
+    if var(yₒ) < 1e-4
+        X = X[:, []]
+        return
+    end
+
+    # Define vector of predictors to keep as those with sufficiently high variance and sufficiently low correlation with the observed y-values
+    keep = var.(eachcol(Xₒ)) .> 1e-4 .&& cor.(eachcol(Xₒ), [yₒ]) .< 0.99
+
+    # Get the total number of predictors currently being kept
+    keepSum = sum(keep)
+
+    # If there are 0 or 1 remaining, stop now
+    if keepSum < 2
+        X = X[:, keep]
+        return
+    end
+
+    # Otherwise, calculate the correlation matrix of the remaining predictorsa
+    xCors = cor(Xₒ)
+    nxCors = xCors[findall(keep), findall(keep)]
+
+    # Calculate the eigenvalues and eigenvectors of the correlation matrix and sort them
+    eigenCors = eigen(nxCors)
+    eigvalsorder = sortperm(abs.(eigenCors.values), rev = true)
+    sortedeigvals = eigenCors.values[eigvalsorder]
+    sortedeigvecs = eigenCors.vectors[:, eigvalsorder]
+
+    # While the largest eigenvalue is more than 10_000 times larger than the smallest 
+    while sortedeigvals[keepSum] / sortedeigvals[1] < 1e-4
+        # Remove the predictor contributing most to the eigenvector with the smallest eigenvalue
+        w = sortperm(abs.(sortedeigvecs[:, keepSum]), rev = true)[1]
+        keep[findall(keep)[w]] = false
+        nxCors = xCors[findall(keep), findall(keep)]
+        keepSum -= 1
+        eigenCors = eigen(nxCors)
+        eigvalsorder = sortperm(abs.(eigenCors.values), rev = true)
+        sortedeigvals = eigenCors.values[eigvalsorder]
+        sortedeigvecs = eigenCors.vectors[:, eigvalsorder]
+    end
+
+    # Remove the predictors that are not being kept
+    X = X[:, keep]
+end
+
+# The updateTraces! function includes a ! as it updates meanTraces and varTraces in place
+function updateTraces!(
+    meanTraces::Vector{Matrix{Float64}},
+    varTraces::Vector{Matrix{Float64}},
+    imputedData::AbstractArray,
+    i::Int,
+    iterCounter::Int,
+    j::Int
+    )
+
+    # If the imputed data are categorical
+    if imputedData isa CategoricalArray || nonmissingtype(eltype(imputedData)) <: AbstractString
+        # Convert the imputed data to integers
+        mapping = Dict(levels(imputedData)[i] => i-1 for i in eachindex(levels(imputedData)))
+        imputedData = [mapping[v] for v in imputedData]
+    end
+
+    # Find the mean and variance and append these to the traces
+    meanTraces[i][iterCounter, j] = mean(imputedData)
+    varTraces[i][iterCounter, j] = var(imputedData)
+end
+
+# The pmmImpute! function includes a ! as it updates loggedEvents in place
+function pmmImpute!(
+    y::AbstractArray,
+    X::Matrix{Float64},
+    whereY::Vector{Bool},
+    donors::Int,
+    ridge::Float64,
+    yVar::String,
+    iterCounter::Int,
+    j::Int,
+    loggedEvents::Vector{String}
+    )
+
+    # Get the X-values for the rows with observed and missing y-values, respectively
+    Xₒ = Matrix{Float64}(hcat(repeat([1], sum(.!whereY)), X[.!whereY, :]))
+    Xₘ = Matrix{Float64}(hcat(repeat([1], sum(whereY)), X[whereY, :]))
+
+    # If y is categorical
+    if nonmissingtype(eltype(y)) <: AbstractString
+        # Convert to dummy variables (as floats) via CCA
+        mapping = Dict(levels(y[.!whereY])[i] => i-1 for i in eachindex(levels(y[.!whereY])))
+        yₒ = Vector{Float64}([mapping[v] for v in y[.!whereY]])
+        yₒ = quantify(y[.!whereY], Xₒ)
+    else
+        # Grab observed y-values (as floats)
+        yₒ = Vector{Float64}(y[.!whereY])
+    end
+
+    # Draw from Bayesian linear regression
+    β̂, β̇ = blrDraw!(yₒ, Xₒ, ridge, yVar, iterCounter, j, loggedEvents)
+
+    # Calculate predicted y-values (for type-1 matching)
+    ŷₒ = Xₒ * β̂
+    ẏₘ = Xₘ * β̇
+
+    # Match predicted y-values with donors
+    indices = matchIndex(ŷₒ, ẏₘ, donors)
+
+    return y[.!whereY][indices]    
+end
+
+# Comments are as above
+function pmmImpute!(
+    y::CategoricalArray,
+    X::Matrix{Float64},
+    whereY::Vector{Bool},
+    donors::Int,
+    ridge::Float64,
+    yVar::String,
+    iterCounter::Int,
+    j::Int,
+    loggedEvents::Vector{String}
+    )
+
+    Xₒ = Matrix{Float64}(hcat(repeat([1], sum(.!whereY)), X[.!whereY, :]))
+    Xₘ = Matrix{Float64}(hcat(repeat([1], sum(whereY)), X[whereY, :]))
+
+    yₒ = quantify(y[.!whereY], Xₒ)
+
+    β̂, β̇ = blrDraw!(yₒ, Xₒ, ridge, yVar, iterCounter, j, loggedEvents)
+
+    ŷₒ = Xₒ * β̂
+    ẏₘ = Xₘ * β̇
+
+    indices = matchIndex(ŷₒ, ẏₘ, donors)
+
+    return y[.!whereY][indices]
+end
+
+function quantify(
+    yₒ::AbstractArray,
+    Xₒ::Matrix{Float64}
+    )
+
+    # Use CCA to convert categorical variables to dummy variables
+    yDummies = pacify(yₒ)
+    Ycoef = miceCCA(Xₒ, yDummies)
+    yₒ = Vector{Float64}(zscore(yDummies * Ycoef[:, 2]))
+
+    return yₒ
+end
+
+function miceCCA(
+    X::Matrix{Float64},
+    Y::Matrix{Float64}
+    )
+
+    qrX = qr(X)
+    qrY = qr(Y)
+    nr = size(X, 1)
+    dx = rank(X)
+    dy = rank(Y)
+
+    Z = svd((transpose(qrY.Q) * (qrX.Q * diagm(nr, dx, repeat([1], min(nr, dx)))))[1:dy, :])
+
+    Ycoef = qrY.R \ Z.U
+
+    return Ycoef
+end
+
+function blrDraw!(
+    yₒ::Vector{Float64},
+    Xₒ::Matrix{Float64}, 
+    κ::Float64,
+    yVar::String,
+    iterCounter::Int,
+    j::Int,
+    loggedEvents::Vector{String}
+    )
+
+    β̂ = Xₒ \ yₒ 
+    R = qr(Xₒ).R
+
+    V = try
+        inv(transpose(R) * R)
+    catch
+        push!(loggedEvents, "Iteration $iterCounter, variable $yVar, imputation $j: ridge penalty applied (unstable results) - predictors are highly multicollinear.")
+        S = transpose(R) * R;
+        inv(S + Diagonal(S) * κ)
+    end
+
+    σ̇ = sqrt(sum((yₒ - Xₒ * β̂).^2)) / rand(Chisq(max(length(yₒ) - size(Xₒ, 2), 1)))
+    β̇ = β̂ + σ̇ * cholesky((V + transpose(V)) / 2).factors * randn(size(Xₒ, 2))
+
+    return β̂, β̇
+end
+
+function matchIndex(
+    ŷₒ::Vector{Float64}, 
+    ẏₘ::Vector{Float64},
+    donors::Int
+    )
+
+    # Shuffle records to remove effects of ties
+    nₒ = length(ŷₒ)
+    ishuf = randperm(nₒ)
+    yshuf = ŷₒ[ishuf]
+
+    # Obtain sorting order on shuffled data
+    isort = sortperm(yshuf)
+
+    # Calculate index on input data and sort
+    id = ishuf[isort]
+    ysort = ŷₒ[id]
+
+    # Pre-sample n_m values between 1 and the number of donors
+    nₘ = length(ẏₘ)
+    donors = min(donors, nₒ)
+    donors = max(donors, 1)
+    selections = sample(1:donors, nₘ, replace = true)
+
+    indices = similar(ẏₘ, Int)
+
+    # Loop over the target units
+    for i in eachindex(ẏₘ)
+        value = ẏₘ[i]
+        donorID = selections[i]
+        count = 0
+
+        # Find the two adjacent neighbours
+        r = searchsortedfirst(ysort, value)
+        l = r - 1
+
+        # Find the donorID'th nearest neighbour
+        # Store the index of that neighbour
+        while count < donorID && l >= 1 && r <= nₒ
+            if value - ysort[l] < ysort[r] - value
+                indices[i] = id[l]
+                l -= 1
+            else
+                indices[i] = id[r]
+                r += 1
+            end
+            count += 1
+        end
+
+        # If right side is exhausted, take left elements
+        while count < donorID && l >= 1
+            indices[i] = id[l]
+            l -= 1
+            count += 1
+        end
+
+        # If left side is exhausted, take right elements
+        while count < donorID && r <= nₒ
+            indices[i] = id[r]
+            r += 1
+            count += 1
+        end
+    end
+
+    return indices
+end
+
 export findMissings, makeMethods, makePredictorMatrix